--- conflicted
+++ resolved
@@ -1120,7 +1120,6 @@
 	boundL := histL - histWidth
 	boundR := histR + histWidth
 
-<<<<<<< HEAD
 	var leftPercent, rightPercent, timeAdjLeft, timeAdjRight, avgRowCount float64
 	if debugTrace {
 		defer func() {
@@ -1136,9 +1135,6 @@
 		}()
 	}
 
-=======
-	var leftPercent, rightPercent, avgRowCount float64
->>>>>>> 3056f41c
 	// keep l and r unchanged, use actualL and actualR to calculate.
 	actualL := l
 	actualR := r
