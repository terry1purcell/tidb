// Copyright 2017 PingCAP, Inc.
//
// Licensed under the Apache License, Version 2.0 (the "License");
// you may not use this file except in compliance with the License.
// You may obtain a copy of the License at
//
//     http://www.apache.org/licenses/LICENSE-2.0
//
// Unless required by applicable law or agreed to in writing, software
// distributed under the License is distributed on an "AS IS" BASIS,
// WITHOUT WARRANTIES OR CONDITIONS OF ANY KIND, either express or implied.
// See the License for the specific language governing permissions and
// limitations under the License.

package statistics

import (
	"bytes"
	"math"

	"github.com/pingcap/errors"
	"github.com/pingcap/tidb/pkg/sessionctx"
	"github.com/pingcap/tidb/pkg/sessionctx/stmtctx"
	statslogutil "github.com/pingcap/tidb/pkg/statistics/handle/logutil"
	"github.com/pingcap/tidb/pkg/types"
	"github.com/pingcap/tidb/pkg/util/codec"
	"github.com/pingcap/tidb/pkg/util/collate"
	"github.com/pingcap/tidb/pkg/util/memory"
	"go.uber.org/zap"
)

// SortedBuilder is used to build histograms for PK and index.
type SortedBuilder struct {
	sc              *stmtctx.StatementContext
	hist            *Histogram
	numBuckets      int64
	valuesPerBucket int64
	lastNumber      int64
	bucketIdx       int64
	Count           int64
	needBucketNDV   bool
}

// NewSortedBuilder creates a new SortedBuilder.
func NewSortedBuilder(sc *stmtctx.StatementContext, numBuckets, id int64, tp *types.FieldType, statsVer int) *SortedBuilder {
	return &SortedBuilder{
		sc:              sc,
		numBuckets:      numBuckets,
		valuesPerBucket: 1,
		hist:            NewHistogram(id, 0, 0, 0, tp, int(numBuckets), 0),
		needBucketNDV:   statsVer >= Version2,
	}
}

// Hist returns the histogram built by SortedBuilder.
func (b *SortedBuilder) Hist() *Histogram {
	return b.hist
}

// Iterate updates the histogram incrementally.
func (b *SortedBuilder) Iterate(data types.Datum) error {
	b.Count++
	appendBucket := b.hist.AppendBucket
	if b.needBucketNDV {
		appendBucket = func(lower, upper *types.Datum, count, repeat int64) {
			b.hist.AppendBucketWithNDV(lower, upper, count, repeat, 1)
		}
	}
	if b.Count == 1 {
		appendBucket(&data, &data, 1, 1)
		b.hist.NDV = 1
		return nil
	}
	cmp, err := b.hist.GetUpper(int(b.bucketIdx)).Compare(b.sc.TypeCtx(), &data, collate.GetBinaryCollator())
	if err != nil {
		return errors.Trace(err)
	}
	if cmp == 0 {
		// The new item has the same value as current bucket value, to ensure that
		// a same value only stored in a single bucket, we do not increase bucketIdx even if it exceeds
		// valuesPerBucket.
		b.hist.Buckets[b.bucketIdx].Count++
		b.hist.Buckets[b.bucketIdx].Repeat++
	} else if b.hist.Buckets[b.bucketIdx].Count+1-b.lastNumber <= b.valuesPerBucket {
		// The bucket still have room to store a new item, update the bucket.
		b.hist.updateLastBucket(&data, b.hist.Buckets[b.bucketIdx].Count+1, 1, b.needBucketNDV)
		b.hist.NDV++
	} else {
		// All buckets are full, we should merge buckets.
		if b.bucketIdx+1 == b.numBuckets {
			b.hist.mergeBuckets(int(b.bucketIdx))
			b.valuesPerBucket *= 2
			b.bucketIdx = b.bucketIdx / 2
			if b.bucketIdx == 0 {
				b.lastNumber = 0
			} else {
				b.lastNumber = b.hist.Buckets[b.bucketIdx-1].Count
			}
		}
		// We may merge buckets, so we should check it again.
		if b.hist.Buckets[b.bucketIdx].Count+1-b.lastNumber <= b.valuesPerBucket {
			b.hist.updateLastBucket(&data, b.hist.Buckets[b.bucketIdx].Count+1, 1, b.needBucketNDV)
		} else {
			b.lastNumber = b.hist.Buckets[b.bucketIdx].Count
			b.bucketIdx++
			appendBucket(&data, &data, b.lastNumber+1, 1)
		}
		b.hist.NDV++
	}
	return nil
}

// BuildColumnHist build a histogram for a column.
// numBuckets: number of buckets for the histogram.
// id: the id of the table.
// collector: the collector of samples.
// tp: the FieldType for the column.
// count: represents the row count for the column.
// ndv: represents the number of distinct values for the column.
// nullCount: represents the number of null values for the column.
func BuildColumnHist(ctx sessionctx.Context, numBuckets, id int64, collector *SampleCollector, tp *types.FieldType, count int64, ndv int64, nullCount int64) (*Histogram, error) {
	if ndv > count {
		ndv = count
	}
	if count == 0 || len(collector.Samples) == 0 {
		return NewHistogram(id, ndv, nullCount, 0, tp, 0, collector.TotalSize), nil
	}
	sc := ctx.GetSessionVars().StmtCtx
	samples := collector.Samples
	err := sortSampleItems(sc, samples)
	if err != nil {
		return nil, err
	}
	hg := NewHistogram(id, ndv, nullCount, 0, tp, int(numBuckets), collector.TotalSize)

	corrXYSum, err := buildHist(sc, hg, samples, count, ndv, numBuckets, 0, nil)
	if err != nil {
		return nil, err
	}
	hg.Correlation = calcCorrelation(int64(len(samples)), corrXYSum)
	return hg, nil
}

// buildHist builds histogram from samples and other information.
// It stores the built histogram in hg and returns corrXYSum used for calculating the correlation.
func buildHist(
	sc *stmtctx.StatementContext,
	hg *Histogram,
	samples []*SampleItem,
	count, ndv, numBuckets int64,
	minTopN uint64,
	memTracker *memory.Tracker,
) (corrXYSum float64, err error) {
	sampleNum := int64(len(samples))
	// As we use samples to build the histogram, the bucket number and repeat should multiply a factor.
	sampleFactor := float64(count) / float64(sampleNum)
	// ndvFactor is a ratio that represents the average number of times each distinct value (NDV) should appear in the dataset.
	// It is calculated as the total number of rows divided by the number of distinct values.
<<<<<<< HEAD
	ndvFactor := float64(count) / float64(ndv)
	// skewNDVFactor represents a value that is 4 times than the original ndvFactor, or half the
	// current lowest value stored in the topN - whichever is greater. A repeat greater than this value
	// is considered skewed and we should try to make it the last value of the bucket
	initialSkew := int64(max(float64(minTopN)/2, (ndvFactor * 4)))
	skewNDVFactor := initialSkew
	if ndvFactor > sampleFactor {
		ndvFactor = sampleFactor
	}
=======
	ndvFactor := min(float64(count)/float64(ndv), sampleFactor)
>>>>>>> 110b5ef0
	// Since bucket count is increased by sampleFactor, so the actual max values per bucket are
	// floor(valuesPerBucket/sampleFactor)*sampleFactor, which may less than valuesPerBucket,
	// thus we need to add a sampleFactor to avoid building too many buckets.
	valuesPerBucket := float64(count)/float64(numBuckets) + sampleFactor
	minNumBuckets := int64(100)
	maxValuesPerBucket := max(float64(count)/float64(minNumBuckets)+sampleFactor, 2)
	if numBuckets != 256 || ndv < minNumBuckets {
		maxValuesPerBucket = valuesPerBucket
	}

	bucketIdx := 0
	var lastCount, lastRepeat int64
	corrXYSum = float64(0)
	// The underlying idea is that when a value is sampled,
	// it does not necessarily mean that the actual row count of this value reaches the sample factor.
	// In extreme cases, it could be that this value only appears once, and that one row happens to be sampled.
	// Therefore, if the sample count of this value is only once, we use a more conservative ndvFactor.
	// However, if the calculated ndvFactor is larger than the sampleFactor, we still use the sampleFactor.
	hg.AppendBucket(&samples[0].Value, &samples[0].Value, int64(sampleFactor), int64(ndvFactor))
	bufferedMemSize := int64(0)
	bufferedReleaseSize := int64(0)
	defer func() {
		if memTracker != nil {
			memTracker.Consume(bufferedMemSize)
			memTracker.Release(bufferedReleaseSize)
		}
	}()

	var upper = new(types.Datum)
	// Note: Start from 1 because we have already processed the first sample.
	for i := int64(1); i < sampleNum; i++ {
		corrXYSum += float64(i) * float64(samples[i].Ordinal)
		hg.UpperToDatum(bucketIdx, upper)
		if memTracker != nil {
			// tmp memory usage
			deltaSize := upper.MemUsage()
			memTracker.BufferedConsume(&bufferedMemSize, deltaSize)
			memTracker.BufferedRelease(&bufferedReleaseSize, deltaSize)
		}
		cmp, err := upper.Compare(sc.TypeCtx(), &samples[i].Value, collate.GetBinaryCollator())
		if err != nil {
			return 0, errors.Trace(err)
		}
		totalCount := float64(i+1) * sampleFactor
		currentCount := totalCount - float64(lastCount)
		if cmp == 0 {
			// The new item has the same value as the current bucket value, to ensure that
			// a same value only stored in a single bucket, we do not increase bucketIdx even if it exceeds
			// valuesPerBucket.
			hg.Buckets[bucketIdx].Count = int64(totalCount)
			// This means the value appears more than once in the sample, so we need to update the repeat count.
			// Because we initialize the repeat count as ndvFactor, so we need to directly reset it to 2*sampleFactor.
			// Refer to the comments for the first bucket for the reason why we use ndvFactor here.
			if hg.Buckets[bucketIdx].Repeat == int64(ndvFactor) {
				// This is a special case, the value appears twice in the sample.
				// repeat = 2 * sampleFactor
				hg.Buckets[bucketIdx].Repeat = int64(2 * sampleFactor)
			} else {
				// repeat =  3 * sampleFactor
				// repeat =  4 * sampleFactor
				// ...
				hg.Buckets[bucketIdx].Repeat += int64(sampleFactor)
			}
		} else {
			skewedValue := lastRepeat > skewNDVFactor
			if (!skewedValue && currentCount <= maxValuesPerBucket && valuesPerBucket < maxValuesPerBucket) ||
				(currentCount <= valuesPerBucket && valuesPerBucket >= maxValuesPerBucket) {
				// The bucket still has room to store a new item, update the bucket.
				hg.updateLastBucket(&samples[i].Value, int64(totalCount), int64(ndvFactor), false)
			} else {
				lastCount = hg.Buckets[bucketIdx].Count
				// The bucket is full, store the item in the next bucket.
				bucketIdx++
				// Refer to the comments for the first bucket for the reason why we use ndvFactor here.
				hg.AppendBucket(&samples[i].Value, &samples[i].Value, int64(totalCount), int64(ndvFactor))
			}
		}
		lastRepeat = hg.Buckets[bucketIdx].Repeat
		// If we're running out of buckets - we need to increase the skewed value (skewNDVFactor) and
		// valuesPerBucket to ensure that we don't create too many buckets
		remainingCount := float64(count) - totalCount
		remainingBuckets := float64(numBuckets) - float64(bucketIdx)
		remainingValuesNeeded := remainingCount / remainingBuckets
		if remainingValuesNeeded > valuesPerBucket {
			// Increment skewNDVFactor because we're creating too many buckets
			skewNDVFactor++
			if minTopN > 0 {
				skewNDVFactor = min(skewNDVFactor, int64(minTopN)-1)
			}
			valuesPerBucket = math.Ceil(remainingValuesNeeded)
		} else {
			// Decrement skewNDVFactor because we are NOT creating too many buckets
			skewNDVFactor--
			skewNDVFactor = max(skewNDVFactor, initialSkew)
		}
	}
	return corrXYSum, nil
}

// calcCorrelation computes column order correlation with the handle.
func calcCorrelation(sampleNum int64, corrXYSum float64) float64 {
	if sampleNum == 1 {
		return 1
	}
	// X means the ordinal of the item in original sequence, Y means the ordinal of the item in the
	// sorted sequence, we know that X and Y value sets are both:
	// 0, 1, ..., sampleNum-1
	// we can simply compute sum(X) = sum(Y) =
	//    (sampleNum-1)*sampleNum / 2
	// and sum(X^2) = sum(Y^2) =
	//    (sampleNum-1)*sampleNum*(2*sampleNum-1) / 6
	// We use "Pearson correlation coefficient" to compute the order correlation of columns,
	// the formula is based on https://en.wikipedia.org/wiki/Pearson_correlation_coefficient.
	// Note that (itemsCount*corrX2Sum - corrXSum*corrXSum) would never be zero when sampleNum is larger than 1.
	itemsCount := float64(sampleNum)
	corrXSum := (itemsCount - 1) * itemsCount / 2.0
	corrX2Sum := (itemsCount - 1) * itemsCount * (2*itemsCount - 1) / 6.0
	return (itemsCount*corrXYSum - corrXSum*corrXSum) / (itemsCount*corrX2Sum - corrXSum*corrXSum)
}

// BuildColumn builds histogram from samples for column.
func BuildColumn(ctx sessionctx.Context, numBuckets, id int64, collector *SampleCollector, tp *types.FieldType) (*Histogram, error) {
	return BuildColumnHist(ctx, numBuckets, id, collector, tp, collector.Count, collector.FMSketch.NDV(), collector.NullCount)
}

// BuildHistAndTopN build a histogram and TopN for a column or an index from samples.
func BuildHistAndTopN(
	ctx sessionctx.Context,
	numBuckets, numTopN int,
	id int64,
	collector *SampleCollector,
	tp *types.FieldType,
	isColumn bool,
	memTracker *memory.Tracker,
	needExtStats bool,
) (*Histogram, *TopN, error) {
	bufferedMemSize := int64(0)
	bufferedReleaseSize := int64(0)
	defer func() {
		if memTracker != nil {
			memTracker.Consume(bufferedMemSize)
			memTracker.Release(bufferedReleaseSize)
		}
	}()
	var getComparedBytes func(datum types.Datum) ([]byte, error)
	if isColumn {
		getComparedBytes = func(datum types.Datum) ([]byte, error) {
			encoded, err := codec.EncodeKey(ctx.GetSessionVars().StmtCtx.TimeZone(), nil, datum)
			err = ctx.GetSessionVars().StmtCtx.HandleError(err)
			if memTracker != nil {
				// tmp memory usage
				deltaSize := int64(cap(encoded))
				memTracker.BufferedConsume(&bufferedMemSize, deltaSize)
				memTracker.BufferedRelease(&bufferedReleaseSize, deltaSize)
			}
			return encoded, err
		}
	} else {
		getComparedBytes = func(datum types.Datum) ([]byte, error) {
			return datum.GetBytes(), nil
		}
	}
	count := collector.Count
	ndv := collector.FMSketch.NDV()
	nullCount := collector.NullCount
	if ndv > count {
		ndv = count
	}
	if count == 0 || len(collector.Samples) == 0 || ndv == 0 {
		return NewHistogram(id, ndv, nullCount, 0, tp, 0, collector.TotalSize), nil, nil
	}
	sc := ctx.GetSessionVars().StmtCtx
	var samples []*SampleItem
	// if we need to build extended stats, we need to copy the samples to avoid modifying the original samples.
	if needExtStats {
		samples = make([]*SampleItem, len(collector.Samples))
		copy(samples, collector.Samples)
	} else {
		samples = collector.Samples
	}
	err := sortSampleItems(sc, samples)
	if err != nil {
		return nil, nil, err
	}
	hg := NewHistogram(id, ndv, nullCount, 0, tp, numBuckets, collector.TotalSize)

	sampleNum := int64(len(samples))
	// As we use samples to build the histogram, the bucket number and repeat should multiply a factor.
	sampleFactor := float64(count) / float64(len(samples))
	// If a numTopn value other than 100 is passed in, we assume it's a value that the user wants us to honor
	allowPruning := true
	if numTopN != 100 {
		allowPruning = false
	}

	// Step1: collect topn from samples

	// the topNList is always sorted by count from more to less
	topNList := make([]TopNMeta, 0, numTopN)
	cur, err := getComparedBytes(samples[0].Value)
	if err != nil {
		return nil, nil, errors.Trace(err)
	}
	curCnt := float64(0)
	var corrXYSum float64

	// Iterate through the samples
	for i := range sampleNum {
		if isColumn {
			corrXYSum += float64(i) * float64(samples[i].Ordinal)
		}
		if numTopN == 0 {
			continue
		}
		sampleBytes, err := getComparedBytes(samples[i].Value)
		if err != nil {
			return nil, nil, errors.Trace(err)
		}
		// case 1, this value is equal to the last one: current count++
		if bytes.Equal(cur, sampleBytes) {
			curCnt++
			continue
		}
		// case 2, meet a different value: counting for the "current" is complete
		// case 2-1, do not add a count of 1 if we're sampling or if we've already collected 10% of the topN
		if curCnt == 1 && allowPruning && (len(topNList) >= (numTopN/10) || sampleFactor > 1) {
			cur, curCnt = sampleBytes, 1
			continue
		}
		// case 2-2, now topn is empty: append the "current" count directly
		if len(topNList) == 0 {
			topNList = append(topNList, TopNMeta{Encoded: cur, Count: uint64(curCnt)})
			cur, curCnt = sampleBytes, 1
			continue
		}
		// case 2-3, now topn is full, and the "current" count is less than the least count in the topn: no need to insert the "current"
		if len(topNList) >= numTopN && (curCnt == 1 || uint64(curCnt) <= topNList[len(topNList)-1].Count) {
			cur, curCnt = sampleBytes, 1
			continue
		}
		// case 2-4, now topn is not full, or the "current" count is larger than the least count in the topn: need to find a slot to insert the "current"
		j := len(topNList)
		for ; j > 0; j-- {
			if uint64(curCnt) < topNList[j-1].Count {
				break
			}
		}
		topNList = append(topNList, TopNMeta{})
		copy(topNList[j+1:], topNList[j:])
		topNList[j] = TopNMeta{Encoded: cur, Count: uint64(curCnt)}
		if len(topNList) > numTopN {
			topNList = topNList[:numTopN]
		}
		cur, curCnt = sampleBytes, 1
	}

	// Calc the correlation of the column between the handle column.
	if isColumn {
		hg.Correlation = calcCorrelation(sampleNum, corrXYSum)
	}

	// Handle the counting for the last value. Basically equal to the case 2 above - including
	// limiting addition of a value with a count of 1 (since it will be pruned anyway).
	if numTopN != 0 && (!allowPruning || (allowPruning && (sampleFactor <= 1 || curCnt > 1))) {
		// now topn is empty: append the "current" count directly
		if len(topNList) == 0 {
			topNList = append(topNList, TopNMeta{Encoded: cur, Count: uint64(curCnt)})
		} else if len(topNList) < numTopN || uint64(curCnt) > topNList[len(topNList)-1].Count {
			// now topn is not full, or the "current" count is larger than the least count in the topn: need to find a slot to insert the "current"
			j := len(topNList)
			for ; j > 0; j-- {
				if uint64(curCnt) < topNList[j-1].Count {
					break
				}
			}
			topNList = append(topNList, TopNMeta{})
			copy(topNList[j+1:], topNList[j:])
			topNList[j] = TopNMeta{Encoded: cur, Count: uint64(curCnt)}
			if len(topNList) > numTopN {
				topNList = topNList[:numTopN]
			}
		}
	}

	if allowPruning {
		topNList = pruneTopNItem(topNList, ndv, nullCount, sampleNum, count)
	}

	// Step2: exclude topn from samples
	var minTopN uint64
	if numTopN != 0 {
		for i := int64(0); i < int64(len(samples)); i++ {
			sampleBytes, err := getComparedBytes(samples[i].Value)
			if err != nil {
				return nil, nil, errors.Trace(err)
			}
			// For debugging invalid sample data.
			var (
				foundTwice      bool
				firstTimeSample types.Datum
			)
<<<<<<< HEAD
			for j := 0; j < len(topNList); j++ {
				// Track the lowest count value in the TopN list
				if minTopN == 0 {
					minTopN = topNList[j].Count
				} else {
					minTopN = min(minTopN, topNList[j].Count)
				}
=======
			for j := range topNList {
>>>>>>> 110b5ef0
				if bytes.Equal(sampleBytes, topNList[j].Encoded) {
					// This should never happen, but we met this panic before, so we add this check here.
					// See: https://github.com/pingcap/tidb/issues/35948
					if foundTwice {
						datumString, err := firstTimeSample.ToString()
						if err != nil {
							statslogutil.StatsLogger().Error("try to convert datum to string failed", zap.Error(err))
						}

						statslogutil.StatsLogger().Warn(
							"invalid sample data",
							zap.Bool("isColumn", isColumn),
							zap.Int64("columnID", id),
							zap.String("datum", datumString),
							zap.Binary("sampleBytes", sampleBytes),
							zap.Binary("topNBytes", topNList[j].Encoded),
						)
						// NOTE: if we don't return here, we may meet panic in the following code.
						// The i may decrease to a negative value.
						// We haven't fix the issue here, because we don't know how to
						// remove the invalid sample data from the samples.
						break
					}
					// First time to find the same value in topN: need to record the sample data for debugging.
					firstTimeSample = samples[i].Value
					// Found the same value in topn: need to skip over this value in samples.
					copy(samples[i:], samples[uint64(i)+topNList[j].Count:])
					samples = samples[:uint64(len(samples))-topNList[j].Count]
					i--
					foundTwice = true
					continue
				}
			}
		}
	}

	topn := &TopN{TopN: topNList}
	topn.Scale(sampleFactor)

	if uint64(count) <= topn.TotalCount() || int(hg.NDV) <= len(topn.TopN) {
		// If we've collected everything  - don't create any buckets
		return hg, topn, nil
	}

	// Step3: build histogram with the rest samples
	if len(samples) > 0 {
<<<<<<< HEAD
		_, err = buildHist(sc, hg, samples, count-int64(topn.TotalCount()), ndv-int64(len(topn.TopN)), int64(numBuckets), minTopN, memTracker)
=======
		// if we pruned the topN, it means that there are no remaining skewed values in the samples
		if len(topn.TopN) < numTopN && numBuckets == 256 {
			remainingNDV := ndv - int64(len(topn.TopN))
			// set the number of buckets to be the number of remaining distinct values divided by 2
			// but no less than 1 and no more than the original number of buckets
			numBuckets = int(min(max(1, remainingNDV/2), int64(numBuckets)))
		}
		_, err = buildHist(sc, hg, samples, count-int64(topn.TotalCount()), ndv-int64(len(topn.TopN)), int64(numBuckets), memTracker)
>>>>>>> 110b5ef0
		if err != nil {
			return nil, nil, err
		}
	}

	return hg, topn, nil
}

// pruneTopNItem tries to prune the least common values in the top-n list if it is not significantly more common than the values not in the list.
//
//	We assume that the ones not in the top-n list's selectivity is 1/remained_ndv which is the internal implementation of EqualRowCount
func pruneTopNItem(topns []TopNMeta, ndv, nullCount, sampleRows, totalRows int64) []TopNMeta {
	if totalRows <= 1 || int64(len(topns)) >= ndv || len(topns) <= 1 {
		return topns
	}
	// Sum the occurrence except the least common one from the top-n list. To check whether the lest common one is worth
	// storing later.
	sumCount := uint64(0)
	for i := range len(topns) - 1 {
		sumCount += topns[i].Count
	}
	topNNum := len(topns)
	for topNNum > 0 {
		// Selectivity for the ones not in the top-n list.
		// (1 - things in top-n list - null) / remained ndv.
		selectivity := 1.0 - float64(sumCount)/float64(sampleRows) - float64(nullCount)/float64(totalRows)
		if selectivity < 0.0 {
			selectivity = 0
		}
		if selectivity > 1 {
			selectivity = 1
		}
		otherNDV := float64(ndv) - (float64(topNNum) - 1)
		if otherNDV > 1 {
			selectivity /= otherNDV
		}
		totalRowsN := float64(totalRows)
		n := float64(sampleRows)
		k := totalRowsN * float64(topns[topNNum-1].Count) / n
		// Since we are sampling without replacement. The distribution would be a hypergeometric distribution.
		// Thus the variance is the following formula.
		variance := n * k * (totalRowsN - k) * (totalRowsN - n) / (totalRowsN * totalRowsN * (totalRowsN - 1))
		stddev := math.Sqrt(variance)
		// We choose the bound that plus two stddev of the sample frequency, plus an additional 0.5 for the continuity correction.
		//   Note:
		//  	The mean + 2 * stddev is known as Wald confidence interval, plus 0.5 would be continuity-corrected Wald interval
		if float64(topns[topNNum-1].Count) > selectivity*n+2*stddev+0.5 {
			// Estimated selectivity of this item in the TopN is significantly higher than values not in TopN.
			// So this value, and all other values in the TopN (selectivity of which is higher than this value) are
			// worth being remained in the TopN list, and we stop pruning now.
			break
		}
		// Current one is not worth storing, remove it and subtract it from sumCount, go to next one.
		topNNum--
		if topNNum == 0 {
			break
		}
		sumCount -= topns[topNNum-1].Count
	}
	return topns[:topNNum]
}<|MERGE_RESOLUTION|>--- conflicted
+++ resolved
@@ -156,8 +156,7 @@
 	sampleFactor := float64(count) / float64(sampleNum)
 	// ndvFactor is a ratio that represents the average number of times each distinct value (NDV) should appear in the dataset.
 	// It is calculated as the total number of rows divided by the number of distinct values.
-<<<<<<< HEAD
-	ndvFactor := float64(count) / float64(ndv)
+	ndvFactor := min(float64(count)/float64(ndv), sampleFactor)
 	// skewNDVFactor represents a value that is 4 times than the original ndvFactor, or half the
 	// current lowest value stored in the topN - whichever is greater. A repeat greater than this value
 	// is considered skewed and we should try to make it the last value of the bucket
@@ -166,9 +165,6 @@
 	if ndvFactor > sampleFactor {
 		ndvFactor = sampleFactor
 	}
-=======
-	ndvFactor := min(float64(count)/float64(ndv), sampleFactor)
->>>>>>> 110b5ef0
 	// Since bucket count is increased by sampleFactor, so the actual max values per bucket are
 	// floor(valuesPerBucket/sampleFactor)*sampleFactor, which may less than valuesPerBucket,
 	// thus we need to add a sampleFactor to avoid building too many buckets.
@@ -470,17 +466,13 @@
 				foundTwice      bool
 				firstTimeSample types.Datum
 			)
-<<<<<<< HEAD
-			for j := 0; j < len(topNList); j++ {
+			for j := range topNList {
 				// Track the lowest count value in the TopN list
 				if minTopN == 0 {
 					minTopN = topNList[j].Count
 				} else {
 					minTopN = min(minTopN, topNList[j].Count)
 				}
-=======
-			for j := range topNList {
->>>>>>> 110b5ef0
 				if bytes.Equal(sampleBytes, topNList[j].Encoded) {
 					// This should never happen, but we met this panic before, so we add this check here.
 					// See: https://github.com/pingcap/tidb/issues/35948
@@ -527,9 +519,6 @@
 
 	// Step3: build histogram with the rest samples
 	if len(samples) > 0 {
-<<<<<<< HEAD
-		_, err = buildHist(sc, hg, samples, count-int64(topn.TotalCount()), ndv-int64(len(topn.TopN)), int64(numBuckets), minTopN, memTracker)
-=======
 		// if we pruned the topN, it means that there are no remaining skewed values in the samples
 		if len(topn.TopN) < numTopN && numBuckets == 256 {
 			remainingNDV := ndv - int64(len(topn.TopN))
@@ -537,8 +526,7 @@
 			// but no less than 1 and no more than the original number of buckets
 			numBuckets = int(min(max(1, remainingNDV/2), int64(numBuckets)))
 		}
-		_, err = buildHist(sc, hg, samples, count-int64(topn.TotalCount()), ndv-int64(len(topn.TopN)), int64(numBuckets), memTracker)
->>>>>>> 110b5ef0
+		_, err = buildHist(sc, hg, samples, count-int64(topn.TotalCount()), ndv-int64(len(topn.TopN)), int64(numBuckets), minTopN, memTracker)
 		if err != nil {
 			return nil, nil, err
 		}
